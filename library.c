/*
 * Copyright (C) 2009 Mark Hills <mark@pogo.org.uk>
 *
 * This program is free software; you can redistribute it and/or
 * modify it under the terms of the GNU General Public License
 * version 2, as published by the Free Software Foundation.
 * 
 * This program is distributed in the hope that it will be useful, but
 * WITHOUT ANY WARRANTY; without even the implied warranty of
 * MERCHANTABILITY or FITNESS FOR A PARTICULAR PURPOSE. See the GNU
 * General Public License version 2 for more details.
 * 
 * You should have received a copy of the GNU General Public License
 * version 2 along with this program; if not, write to the Free
 * Software Foundation, Inc., 51 Franklin Street, Fifth Floor, Boston,
 * MA 02110-1301, USA.
 *
 */

<<<<<<< HEAD
#define _BSD_SOURCE /* vfork() */
#define _GNU_SOURCE /* getdelim() */
#include <dirent.h>
=======
#define _GNU_SOURCE /* getdelim(), strdupa() */
#include <assert.h>
#include <libgen.h> /*  basename() */
>>>>>>> 78d9ef24
#include <stdbool.h>
#include <stdio.h>
#include <stdlib.h>
#include <string.h>
#include <unistd.h>
#include <sys/types.h>
#include <sys/wait.h>

#include "library.h"


int library_init(struct library_t *li)
{
    listing_init(&li->storage);

    li->crate = malloc(sizeof(struct crate_t*));
    if(li->crate == NULL) {
        perror("malloc");
        return -1;
    }

    li->crates = 0;

    library_new_crate(li, CRATE_ALL, true);

    return 0;
}


static void record_clear(struct record_t *re)
{
    free(re->pathname);
    free(re->artist);
    free(re->title);
}


void library_clear(struct library_t *li)
{
    int n;

    for(n = 0; n < li->crates; n++) {
        struct crate_t *crate;

        crate = li->crate[n];
        listing_clear(&crate->listing);
        free(crate->name);
        free(crate);
    }
    free(li->crate);

    /* This object owns all the record pointers */

    for(n = 0; n < li->storage.entries; n++) {
        struct record_t *re;

        re = li->storage.record[n];
        record_clear(re);
        free(re);
    }

    listing_clear(&li->storage);
}


static void library_swap_crates(struct library_t *lib, int i, int j)
{
    struct crate_t *tmp;
    tmp = lib->crate[i];
    lib->crate[i] = lib->crate[j];
    lib->crate[j] = tmp;
}


static void library_sort_crates(struct library_t *lib)
{
    int i, changed;

    do {
        changed = 0;

        for(i = 0; i < lib->crates - 1; i++) {

            if(lib->crate[i]->is_fixed)
                continue;

            if(lib->crate[i+1]->is_fixed) {
                library_swap_crates(lib, i, i+1);
                changed++;
                continue;
            }

            if(strcmp(lib->crate[i]->name, lib->crate[i + 1]->name) > 0) {
                library_swap_crates(lib, i, i+1);
                changed++;
            }

        }
    } while(changed);
}


struct crate_t* library_new_crate(struct library_t *lib, char *name,
                                  bool is_fixed)
{
    struct crate_t *new_crate;

    /* does this crate already exist? then return existing crate */
    new_crate = library_get_crate(lib, name);
    if(new_crate != NULL) {
        fprintf(stderr, "Crate '%s' already exists...\n", name);
        return new_crate;
    }

    /* allocate and fill space for new crate */
    new_crate = malloc(sizeof(struct crate_t));
    new_crate->name = strdup(name);
    new_crate->is_fixed = is_fixed;

    listing_init(&new_crate->listing);

    /* add this new crate to the library */
    struct crate_t **cn;
    cn = realloc(lib->crate, sizeof(struct crate_t*) * (lib->crates + 1));
    if(!cn) {
        perror("realloc");
        return NULL;
    }

    lib->crate = cn;
    lib->crate[lib->crates++] = new_crate;

    library_sort_crates(lib);

    return new_crate;
}


struct crate_t* library_get_crate(struct library_t *lib, char *name)
{
    int n;

    for(n = 0; n < lib->crates; n++) {
        if(strcmp(lib->crate[n]->name, name) == 0)
            return lib->crate[n];
    }

    return NULL;
}


static int crate_add(struct crate_t *crate, struct record_t *lr)
{
    return listing_add(&crate->listing, lr);
}


/* Read and allocate a null-terminated field from the given file handle.
 * If the empty string is read, *s is set to NULL. Return 0 on success,
 * -1 on error or EOF */

static int get_field(FILE *fp, char delim, char **f)
{
    char *s = NULL;
    size_t n, z;

    z = getdelim(&s, &n, delim, fp);
    if(z == -1) {
        free(s);
        return -1;
    }

    s[z - 1] = '\0'; /* don't include delimiter */
    *f = s;
    return 0;
}


/* Scan a record library at the given path, using the given scan
 * script. Returns -1 on fatal error which may leak resources */

int library_import(struct library_t *li, const char *scan, const char *path)
{
    int pstdout[2], status;
    char *cratename, *pathname;
    pid_t pid;
    FILE *fp;
    struct crate_t *crate, *all_crate;

    fprintf(stderr, "Scanning '%s'...\n", path);

    all_crate = library_get_crate(li, CRATE_ALL);
    if(all_crate == NULL) {
        fprintf(stderr, "Could not get ALL_CRATE..");
        return -1;
    }

    pathname = strdupa(path);
    cratename = basename(pathname); /* POSIX version, see basename(3) */
    assert(cratename != NULL);
    crate = library_new_crate(li, cratename, false);
    if(crate == NULL)
        return -1;

    if(pipe(pstdout) == -1) {
        perror("pipe");
        return -1;
    }

    pid = vfork();

    if(pid == -1) {
        perror("vfork");
        return -1;

    } else if(pid == 0) { /* child */

        if(close(pstdout[0]) == -1) {
            perror("close");
            abort();
        }

        if(dup2(pstdout[1], STDOUT_FILENO) == -1) {
            perror("dup2");
            _exit(EXIT_FAILURE); /* vfork() was used */
        }

        if(close(pstdout[1]) == -1) {
            perror("close");
            abort();
        }

        if(execl(scan, "scan", path, NULL) == -1) {
            perror("execl");
            _exit(EXIT_FAILURE); /* vfork() was used */
        }

        abort(); /* execl() does not return */
    }

    if(close(pstdout[1]) == -1) {
        perror("close");
        abort();
    }

    fp = fdopen(pstdout[0], "r");
    if(fp == NULL) {
        perror("fdopen");
        return -1;
    }

    for(;;) {
        struct record_t *d;
        char *pathname;

        if(get_field(fp, '\t', &pathname) != 0)
            break;

        d = malloc(sizeof(struct record_t));
        if (d == NULL) {
            perror("malloc");
            return -1;
        }

        d->pathname = pathname;

        if(get_field(fp, '\t', &d->artist) != 0) {
            fprintf(stderr, "EOF when reading artist for '%s'.\n", d->pathname);
            return -1;
        }

        if(get_field(fp, '\n', &d->title) != 0) {
            fprintf(stderr, "EOF when reading title for '%s'.\n", d->pathname);
            return -1;
        }

        if(listing_add(&li->storage, d) != 0)
            return -1;

        /* Add to crates */

        if(crate_add(all_crate, d) != 0)
            return -1;
        if(crate_add(crate, d) != 0)
            return -1;
    }

    if(fclose(fp) == -1) {
        perror("close");
        abort(); /* assumption fclose() can't on read-only descriptor */
    }

    if(waitpid(pid, &status, 0) == -1) {
        perror("waitpid");
        return -1;
    }

    if(!WIFEXITED(status) || WEXITSTATUS(status) != EXIT_SUCCESS) {
        fputs("Library scan exited reporting failure.\n", stderr);
        return -1;
    }

    /* sort the listings */

    listing_sort(&all_crate->listing);
    listing_sort(&crate->listing);

    return 0;
}<|MERGE_RESOLUTION|>--- conflicted
+++ resolved
@@ -17,15 +17,10 @@
  *
  */
 
-<<<<<<< HEAD
 #define _BSD_SOURCE /* vfork() */
-#define _GNU_SOURCE /* getdelim() */
-#include <dirent.h>
-=======
 #define _GNU_SOURCE /* getdelim(), strdupa() */
 #include <assert.h>
 #include <libgen.h> /*  basename() */
->>>>>>> 78d9ef24
 #include <stdbool.h>
 #include <stdio.h>
 #include <stdlib.h>
