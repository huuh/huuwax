--- conflicted
+++ resolved
@@ -32,11 +32,7 @@
 #include "dicer.h"
 #include "interface.h"
 #include "jack.h"
-<<<<<<< HEAD
-=======
-#include "library.h"
 #include "osc.h"
->>>>>>> c607c68f
 #include "oss.h"
 #include "realtime.h"
 #include "thread.h"
@@ -111,15 +107,13 @@
       "  -dicer <dev>   Novation Dicer\n\n");
 #endif
 
-<<<<<<< HEAD
     fprintf(fd, "Interface options:\n"
       "  -v             Arrange decks vertically\n\n");
-=======
+
 #ifdef WITH_OSC
     fprintf(fd, "OSC control:\n"
       "  -osc <port>    OSC controller\n\n");
 #endif
->>>>>>> c607c68f
 
     fprintf(fd,
       "The ordering of options is important. Options apply to subsequent\n"
@@ -500,14 +494,13 @@
             argc -= 2;
 #endif
 
-<<<<<<< HEAD
         } else if (!strcmp(argv[0], "-v")) {
 
             vsplit = true;
 
             argv++;
             argc--;
-=======
+
 #ifdef WITH_OSC
         } else if (!strcmp(argv[0], "-osc")) {
 
@@ -533,7 +526,6 @@
             argv += 2;
             argc -= 2;
 #endif
->>>>>>> c607c68f
 
         } else {
             fprintf(stderr, "'%s' argument is unknown; try -h.\n", argv[0]);
