/*
 * Copyright (C) 2011 Mark Hills <mark@pogo.org.uk>
 *
 * This program is free software; you can redistribute it and/or
 * modify it under the terms of the GNU General Public License
 * version 2, as published by the Free Software Foundation.
 *
 * This program is distributed in the hope that it will be useful, but
 * WITHOUT ANY WARRANTY; without even the implied warranty of
 * MERCHANTABILITY or FITNESS FOR A PARTICULAR PURPOSE. See the GNU
 * General Public License version 2 for more details.
 *
 * You should have received a copy of the GNU General Public License
 * version 2 along with this program; if not, write to the Free
 * Software Foundation, Inc., 51 Franklin Street, Fifth Floor, Boston,
 * MA 02110-1301, USA.
 *
 */

#include <assert.h>

#include "controller.h"
#include "cues.h"
#include "deck.h"
#include "rig.h"

/*
 * An empty record, is used briefly until a record is loaded
 * to a deck
 */

static const struct record no_record = {
    .artist = "",
    .title = ""
};

/*
 * Initialise a deck
 *
 * A deck is a logical grouping of the varius components which
 * reflects the user's view on a deck in the system.
 *
 * Pre: deck->device, deck->timecoder, deck->importer are valid
 */

int deck_init(struct deck *deck, struct rt *rt)
{
    unsigned int sample_rate;

    assert(deck->importer != NULL);

    if (rt_add_device(rt, &deck->device) == -1)
        return -1;

    deck->ncontrol = 0;
    deck->record = &no_record;
    sample_rate = device_sample_rate(&deck->device);
    player_init(&deck->player, sample_rate, track_get_empty(),
                &deck->timecoder);
    cues_reset(&deck->cues);

    /* The timecoder and player are driven by requests from
     * the audio device */

    device_connect_timecoder(&deck->device, &deck->timecoder);
    device_connect_player(&deck->device, &deck->player);

    return 0;
}

void deck_clear(struct deck *deck)
{
    /* FIXME: remove from rig and rt */
    player_clear(&deck->player);
    timecoder_clear(&deck->timecoder);
    device_clear(&deck->device);
}

bool deck_is_locked(const struct deck *deck)
{
    return (deck->protect && player_is_active(&deck->player));
}

/*
 * Load a record from the library to a deck
 */

void deck_load(struct deck *deck, struct record *record)
{
    struct track *t;

    if (deck_is_locked(deck))
        return;

    t = track_get_by_import(deck->importer, record->pathname);
    if (t == NULL)
        return;

    deck->record = record;
    player_set_track(&deck->player, t); /* passes reference */
}

<<<<<<< HEAD
void deck_recue(struct deck *deck)
{
    if (deck_is_locked(deck))
        return;

    player_recue(&deck->player);
}

void deck_clone(struct deck *deck, const struct deck *from)
{
    deck->record = from->record;
    player_clone(&deck->player, &from->player);
=======
/*
 * Clear the cue point, ready to be set again
 */

void deck_unset_cue(struct deck *d, unsigned int label)
{
    cues_unset(&d->cues, label);
}

/*
 * Seek the current playback position to a cue point position,
 * or set the cue point if unset
 */

void deck_cue(struct deck *d, unsigned int label)
{
    double p;

    p = cues_get(&d->cues, label);
    if (p == CUE_UNSET)
        cues_set(&d->cues, label, player_get_elapsed(&d->player));
    else
        player_seek_to(&d->player, p);
>>>>>>> e52e9efa
}<|MERGE_RESOLUTION|>--- conflicted
+++ resolved
@@ -100,7 +100,6 @@
     player_set_track(&deck->player, t); /* passes reference */
 }
 
-<<<<<<< HEAD
 void deck_recue(struct deck *deck)
 {
     if (deck_is_locked(deck))
@@ -113,7 +112,8 @@
 {
     deck->record = from->record;
     player_clone(&deck->player, &from->player);
-=======
+}
+
 /*
  * Clear the cue point, ready to be set again
  */
@@ -137,5 +137,4 @@
         cues_set(&d->cues, label, player_get_elapsed(&d->player));
     else
         player_seek_to(&d->player, p);
->>>>>>> e52e9efa
 }