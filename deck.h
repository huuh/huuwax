/*
 * Copyright (C) 2011 Mark Hills <mark@pogo.org.uk>
 *
 * This program is free software; you can redistribute it and/or
 * modify it under the terms of the GNU General Public License
 * version 2, as published by the Free Software Foundation.
 *
 * This program is distributed in the hope that it will be useful, but
 * WITHOUT ANY WARRANTY; without even the implied warranty of
 * MERCHANTABILITY or FITNESS FOR A PARTICULAR PURPOSE. See the GNU
 * General Public License version 2 for more details.
 *
 * You should have received a copy of the GNU General Public License
 * version 2 along with this program; if not, write to the Free
 * Software Foundation, Inc., 51 Franklin Street, Fifth Floor, Boston,
 * MA 02110-1301, USA.
 *
 */

#ifndef DECK_H
#define DECK_H

#include "cues.h"
#include "device.h"
#include "listing.h"
#include "player.h"
#include "realtime.h"
#include "timecoder.h"

struct deck {
    struct device device;
    struct timecoder timecoder;
    const char *importer;
    bool protect;

    struct player player;
    const struct record *record;
    struct cues cues;

    /* A controller adds itself here */

    size_t ncontrol;
    struct controller *control[4];
};

int deck_init(struct deck *deck, struct rt *rt);
void deck_clear(struct deck *deck);

bool deck_is_locked(const struct deck *deck);

void deck_load(struct deck *deck, struct record *record);

<<<<<<< HEAD
void deck_recue(struct deck *deck);
void deck_clone(struct deck *deck, const struct deck *from);
=======
void deck_unset_cue(struct deck *deck, unsigned int label);
void deck_cue(struct deck *deck, unsigned int label);
>>>>>>> e52e9efa

#endif<|MERGE_RESOLUTION|>--- conflicted
+++ resolved
@@ -50,12 +50,9 @@
 
 void deck_load(struct deck *deck, struct record *record);
 
-<<<<<<< HEAD
 void deck_recue(struct deck *deck);
 void deck_clone(struct deck *deck, const struct deck *from);
-=======
 void deck_unset_cue(struct deck *deck, unsigned int label);
 void deck_cue(struct deck *deck, unsigned int label);
->>>>>>> e52e9efa
 
 #endif